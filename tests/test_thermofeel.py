--- conflicted
+++ resolved
@@ -70,13 +70,6 @@
 
     def test_heat_index(self):
         self.assert_equal(self.heatindex, tfc.calculate_heat_index_simplified(self.t2m))
-<<<<<<< HEAD
-
-    @pytest.mark.skipif(True, reason="Nope")
-    def test_heat_index_adjusted(self):
-        self.assert_equal(self.heatindex, tfc.calculate_heat_index_adjusted(self.t2m,self.td))
-=======
->>>>>>> dfe0e8e5
 
     def test_mean_radiant_temperature(self):
         self.assert_equal(
